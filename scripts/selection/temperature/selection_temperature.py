import argparse
import dgym as dg

# load all data
path = '../../../../dgym-data'

deck = dg.MoleculeCollection.load(
    f'{path}/DSi-Poised_Library_annotated.sdf',
    reactant_names=['reagsmi1', 'reagsmi2', 'reagsmi3']
)

reactions = dg.ReactionCollection.from_json(
    path = f'{path}/All_Rxns_rxn_library.json',
    smarts_col = 'reaction_string',
    classes_col = 'functional_groups'
)

building_blocks = dg.datasets.disk_loader(f'{path}/Enamine_Building_Blocks_Stock_262336cmpd_20230630.sdf')
fingerprints = dg.datasets.fingerprints(f'{path}/Enamine_Building_Blocks_Stock_262336cmpd_20230630_atoms.fpb')

import torch
import pyarrow.parquet as pq
table = pq.read_table(f'{path}/sizes.parquet')[0]
sizes = torch.tensor(table.to_numpy())

# Docking oracles
from dgym.envs.oracle import DockingOracle
from dgym.envs.utility import ClassicUtilityFunction

config = {
    'center_x': 44.294,
    'center_y': 28.123,
    'center_z': 2.617,
    'size_x': 22.5,
    'size_y': 22.5,
    'size_z': 22.5,
    'exhaustiveness': 128,
    'max_step': 20,
    'num_modes': 9,
    'search_mode': 'fast',
    'scoring': 'gnina',
    'refine_step': 3,
    'seed': 5
}

# Create noiseless evaluators
docking_oracle = DockingOracle(
    'ADAM17 affinity',
    receptor_path=f'{path}/ADAM17.pdbqt',
    config=config
)

docking_utility = ClassicUtilityFunction(
    docking_oracle,
<<<<<<< HEAD
    ideal=(8, 9.5),
=======
    ideal=(8.5, 9.5),
>>>>>>> 3201f940
    acceptable=(7.125, 9.5)
)

import pandas as pd
from dgym.molecule import Molecule
from dgym.envs.designer import Designer, Generator
from dgym.envs.drug_env import DrugEnv
from dgym.agents import SequentialDrugAgent
from dgym.agents.exploration import EpsilonGreedy
from dgym.experiment import Experiment

designer = Designer(
    Generator(building_blocks, fingerprints, sizes),
    reactions,
    cache = True
)

initial_library = dg.MoleculeCollection([deck[659]])
initial_library.update_annotations()

drug_env = DrugEnv(
    designer,
    library = initial_library,
    assays = [docking_oracle],
    budget = 500,
    utility_function = docking_utility,
)

# Parse command line arguments
parser = argparse.ArgumentParser()
parser.add_argument("--temperature", type=float, help="Creativity of the molecular designs")
parser.add_argument("--out_dir", type=str, help="Where to put the resulting JSONs")

args = parser.parse_args()

# Run the experiment
sequence = [
    {'name': 'ideate', 'parameters': {'temperature': args.temperature, 'size': 10, 'strict': False}},
    {'name': 'ideate', 'parameters': {'temperature': args.temperature, 'size': 10, 'strict': True}},
    {'name': 'ADAM17 affinity'},
]

drug_agent = SequentialDrugAgent(
    sequence = sequence,
    utility_function = docking_utility,
    exploration_strategy = EpsilonGreedy(epsilon = 0.0),
    branch_factor = 2
)

experiment = Experiment(drug_agent, drug_env)
result = experiment.run(**vars(args))

# Export results
import json
import uuid
from utils import serialize_with_class_names

file_path = f'{args.out_dir}/selection_temperature_{uuid.uuid4()}.json'
result_serialized = serialize_with_class_names(result)
json.dump(result_serialized, open(file_path, 'w'))<|MERGE_RESOLUTION|>--- conflicted
+++ resolved
@@ -52,11 +52,7 @@
 
 docking_utility = ClassicUtilityFunction(
     docking_oracle,
-<<<<<<< HEAD
-    ideal=(8, 9.5),
-=======
     ideal=(8.5, 9.5),
->>>>>>> 3201f940
     acceptable=(7.125, 9.5)
 )
 
